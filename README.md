--- conflicted
+++ resolved
@@ -4,7 +4,7 @@
 
 * [Basic Authentication](src/idunno.Authentication.Basic/)
 * [Certificate Authentication](src/idunno.Authentication.Certificate/)
- 
+
 Basic Authentication started as a demonstration of how to write authentication middleware and was not 
 as something you would seriously consider using, but some people want Basic Authentication and 
 Certificate Authentication is a common request on the ASP.NET Core Security repo, so I am releasing my own versions of them.
@@ -16,105 +16,6 @@
 ## Are these available as nuget packages?
 
 nuget packages are available for the ASP.NET Core 2.0 versions of the authentication handlers.
-
-<<<<<<< HEAD
-=======
-In your web application add a reference to the package, then in the `ConfigureServices` method in `startup.cs` call
-`app.AddAuthentication(BasicAuthenticationDefaults.AuthenticationScheme).UseBasicAuthentication(...);` with your options, 
-providing a delegate for `OnValidateCredentials` to validate any user name and password sent with requests and turn that information 
-into an `ClaimsPrincipal`, set it on the `context.Principal` property and call `context.Success()`.
-
-If you change your scheme name in the options for the basic authentication handler you need to change the scheme name in 
-`AddAuthentication()` to ensure it's used on every request which ends in an endpoint that requires authorization.
-
-You should also add `app.UseAuthentication();` in the `Configure` method, otherwise nothing will ever get called.
-
-You can also specify the Realm used to isolate areas of a web site from one another.
-
-For example;
-
-```c#
-public void ConfigureServices(IServiceCollection services)
-{
-    services.AddAuthentication(BasicAuthenticationDefaults.AuthenticationScheme)
-            .AddBasic(options =>
-            {
-                options.Realm = "idunno";
-                options.Events = new BasicAuthenticationEvents
-                {
-                    OnValidateCredentials = context =>
-                    {
-                        if (context.Username == context.Password)
-                        {
-                            var claims = new[]
-                            {
-                                new Claim(
-                                    ClaimTypes.NameIdentifier, 
-                                    context.Username, 
-                                    ClaimValueTypes.String, 
-                                    context.Options.ClaimsIssuer),
-                                new Claim(
-                                    ClaimTypes.Name, 
-                                    context.Username, 
-                                    ClaimValueTypes.String, 
-                                    context.Options.ClaimsIssuer)
-                            };
-
-                            context.Principal = new ClaimsPrincipal(
-                                new ClaimsIdentity(claims, context.Scheme.Name));
-                            context.Success();
-                        }
-
-                        return Task.CompletedTask;
-                    }
-                };
-            });
-    
-    // All the other service configuration.
-}
-
-public void Configure(IApplicationBuilder app, IHostingEnvironment env)
-{
-    app.UseAuthentication();
-
-    // All the other app configuration.
-}
-```
-
-In the sample you can see that the delegate checks if the user name and password are identical. If they
-are then it will consider that a valid login, create set of claims about the user, using the `ClaimsIssuer` from the handler options, 
-then create an `ClaimsPrincipal` from those claims, using the `SchemeName` from the handler options, then finally call `context.Success();`
-to show there's been a successful authentication.
-
-Of course you'd never implement such a simple validator would you? No? Good. Have a cookie.
-
-The handler will throw an exception if wired up in a site not running on HTTPS (thanks to [@alexwiese](https://github.com/alexwiese) for the original idea and PR)
-and will refuse to respond to the challenge flow which ends up prompting the browser to ask for a username and password. 
-You can override this if you're a horrible person by setting `AllowInsecureProtocol` to `true` in the handler options. 
-If you do this you deserve everything you get. If you're using a non-interactive client, and are sending a username and password to a 
-server over HTTP the handler will not throw and will process the authentication header because frankly it's too late, you've sent 
-everything in plain text, what's the point of trying to secure anything?
-
-## How do I use this in production?
-
-Seriously? I'd never recommend you use basic authentication in production, but if you must here are some ideas on how to harden it. 
-
-1. In your `OnValidateCredentials` implementation keep a count of failed login attempts, and the IP addresses they come from.
-2. Lock out accounts after X failed login attempts, where X is a count you feel is reasonable for your situation.
-3. Implement the lock out so it unlocks after Y minutes. In case of repeated attacks increase Y.
-4. Be careful when locking out your administration accounts. Have at least one admin account that is not exposed via basic auth, so an attacker cannot lock you out of your site just by sending an incorrect password.
-5. Throttle attempts from an IP address, especially one which sends lots of incorrect passwords. Considering dropping/banning attempts from an IP address that appears to be under the control of an attacker. Only you can decide what this means, what consitutes legimate traffic varies from application to application.
-6. Always use HTTPS. Redirect all HTTP traffic to HTTPS using `[RequireHttps]`. You can apply this to all of your site via a filter;
-
-    ```c#
-    services.Configure<MvcOptions>(options =>
-    {
-        options.Filters.Add(new RequireHttpsAttribute());
-    }
-    ```
-7. Implement HSTS. 
-8. Reconsider your life choices, and look at using OAuth2 or OpenIDConnect instead.
->>>>>>> 1612a649
 
 ## What about older versions of ASP.NET Core?
 
@@ -128,5 +29,5 @@
 
 ## Notes
 
-Each handler requires you to authenticate the credentials passed. 
+Each handler requires you to authenticate the credentials passed.
 You are responsible for hardening this authentication and ensuring it performs under load.